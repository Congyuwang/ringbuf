use core::{
    cell::UnsafeCell, convert::AsMut, marker::PhantomData, mem::MaybeUninit, num::NonZeroUsize,
};

#[cfg(feature = "alloc")]
use alloc::vec::Vec;

/// Abstract container for the ring buffer.
///
/// # Safety
///
/// *Container must not cause data race on concurrent `.as_mut_slice()` calls.*
pub unsafe trait Container<T> {
    fn len(&self) -> usize;
    #[inline]
    fn is_empty(&self) -> bool {
        self.len() == 0
    }
    fn as_mut_slice(&mut self) -> &mut [MaybeUninit<T>];
}

<<<<<<< HEAD
unsafe impl<'a, T> Container<T> for &'a mut [MaybeUninit<T>] {
=======
impl<'a, T> Container<T> for &'a mut [MaybeUninit<T>] {
    #[inline]
>>>>>>> 7659c7aa
    fn len(&self) -> usize {
        <[_]>::len(self)
    }
    #[inline]
    fn as_mut_slice(&mut self) -> &mut [MaybeUninit<T>] {
        self
    }
}
<<<<<<< HEAD
unsafe impl<T, const N: usize> Container<T> for [MaybeUninit<T>; N] {
=======
impl<T, const N: usize> Container<T> for [MaybeUninit<T>; N] {
    #[inline]
>>>>>>> 7659c7aa
    fn len(&self) -> usize {
        N
    }
    #[inline]
    fn as_mut_slice(&mut self) -> &mut [MaybeUninit<T>] {
        self.as_mut()
    }
}
#[cfg(feature = "alloc")]
<<<<<<< HEAD
unsafe impl<T> Container<T> for Vec<MaybeUninit<T>> {
=======
impl<T> Container<T> for Vec<MaybeUninit<T>> {
    #[inline]
>>>>>>> 7659c7aa
    fn len(&self) -> usize {
        self.len()
    }
    #[inline]
    fn as_mut_slice(&mut self) -> &mut [MaybeUninit<T>] {
        self.as_mut()
    }
}

pub(crate) struct SharedStorage<T, C: Container<T>> {
    len: NonZeroUsize,
    container: UnsafeCell<C>,
    phantom: PhantomData<T>,
}

unsafe impl<T, C: Container<T>> Sync for SharedStorage<T, C> where T: Send {}

impl<T, C: Container<T>> SharedStorage<T, C> {
    pub fn new(container: C) -> Self {
        Self {
            len: NonZeroUsize::new(container.len()).unwrap(),
            container: UnsafeCell::new(container),
            phantom: PhantomData,
        }
    }

    #[inline]
    pub fn len(&self) -> NonZeroUsize {
        self.len
    }

    /// Returns underlying raw ring buffer memory as slice.
    ///
    /// # Safety
    ///
    /// All operations on this data must cohere with the counter.
    ///
    /// **Accessing raw data is extremely unsafe.**
    /// It is recommended to use [`Consumer::as_slices`](`crate::LocalConsumer::as_slices`) and
    /// [`Producer::free_space_as_slices`](`crate::LocalProducer::free_space_as_slices`) instead.
    #[allow(clippy::mut_from_ref)]
    #[inline]
    pub unsafe fn as_slice(&self) -> &mut [MaybeUninit<T>] {
        (&mut *self.container.get()).as_mut_slice()
    }

    pub fn into_inner(self) -> C {
        self.container.into_inner()
    }
}<|MERGE_RESOLUTION|>--- conflicted
+++ resolved
@@ -19,12 +19,8 @@
     fn as_mut_slice(&mut self) -> &mut [MaybeUninit<T>];
 }
 
-<<<<<<< HEAD
 unsafe impl<'a, T> Container<T> for &'a mut [MaybeUninit<T>] {
-=======
-impl<'a, T> Container<T> for &'a mut [MaybeUninit<T>] {
     #[inline]
->>>>>>> 7659c7aa
     fn len(&self) -> usize {
         <[_]>::len(self)
     }
@@ -33,12 +29,9 @@
         self
     }
 }
-<<<<<<< HEAD
+
 unsafe impl<T, const N: usize> Container<T> for [MaybeUninit<T>; N] {
-=======
-impl<T, const N: usize> Container<T> for [MaybeUninit<T>; N] {
     #[inline]
->>>>>>> 7659c7aa
     fn len(&self) -> usize {
         N
     }
@@ -48,12 +41,8 @@
     }
 }
 #[cfg(feature = "alloc")]
-<<<<<<< HEAD
 unsafe impl<T> Container<T> for Vec<MaybeUninit<T>> {
-=======
-impl<T> Container<T> for Vec<MaybeUninit<T>> {
     #[inline]
->>>>>>> 7659c7aa
     fn len(&self) -> usize {
         self.len()
     }
