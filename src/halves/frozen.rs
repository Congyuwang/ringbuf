--- conflicted
+++ resolved
@@ -1,10 +1,4 @@
-<<<<<<< HEAD
-#![allow(dead_code)]
-
 use super::direct::Obs;
-=======
-use super::direct::{Cons, Obs, Prod};
->>>>>>> f7a18348
 use crate::{
     rb::traits::{RbRef, ToRbRef},
     traits::{Consumer, Observer, Producer},
